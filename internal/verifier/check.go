--- conflicted
+++ resolved
@@ -102,7 +102,6 @@
 	}
 
 	waitForTaskCreation := 0
-<<<<<<< HEAD
 
 	succeeded := false
 
@@ -140,49 +139,10 @@
 	err := eg.Wait()
 
 	if succeeded {
-=======
-
-	succeeded := false
-
-	eg.Go(func() error {
-		for {
-			verificationStatus, err := verifier.GetVerificationStatus(ctx)
-			if err != nil {
-				return errors.Wrapf(
-					err,
-					"failed to retrieve status of generation %d's tasks",
-					generation,
-				)
-			}
-
-			if waitForTaskCreation%2 == 0 {
-				if generation > 0 || verifier.gen0PendingCollectionTasks.Load() == 0 {
-					verifier.PrintVerificationSummary(ctx, GenerationInProgress)
-				}
-			}
-
-			// The generation continues as long as >=1 task for this generation is
-			// “added” or “pending”.
-			if verificationStatus.AddedTasks > 0 || verificationStatus.ProcessingTasks > 0 {
-				waitForTaskCreation++
-				time.Sleep(verifier.verificationStatusCheckInterval)
-			} else {
-				verifier.PrintVerificationSummary(ctx, GenerationComplete)
-				succeeded = true
-				canceler(errors.Errorf("generation %d succeeded", generation))
-				return nil
-			}
-		}
-	})
-
-	err := eg.Wait()
-
-	if succeeded {
 		if !errors.Is(err, context.Canceled) {
 			panic("success should mean that err is context.Canceled, not: " + err.Error())
 		}
 
->>>>>>> 4f3d3aa5
 		err = nil
 	}
 
