package verifier

import (
	"context"
	"fmt"
	"time"

	"github.com/10gen/migration-verifier/contextplus"
	"github.com/10gen/migration-verifier/internal/logger"
	"github.com/10gen/migration-verifier/internal/retry"
	"github.com/10gen/migration-verifier/mslices"
	mapset "github.com/deckarep/golang-set/v2"
	"github.com/goaux/timer"
	"github.com/pkg/errors"
	"go.mongodb.org/mongo-driver/v2/bson"
	"go.mongodb.org/mongo-driver/v2/mongo"
)

type GenerationStatus string

const (
	Gen0MetadataAnalysisComplete GenerationStatus = "gen0_metadata_analysis_complete"
	GenerationInProgress         GenerationStatus = "inprogress"
	GenerationComplete           GenerationStatus = "complete"

	findTaskTimeWarnThreshold = 5 * time.Second
)

var (
	failedStatuses = mapset.NewSet(
		verificationTaskFailed,
		verificationTaskMetadataMismatch,
	)

	ChangeReaderOpts = mslices.Of(
		ChangeReaderOptChangeStream,
		ChangeReaderOptOplog,
	)
)

// Check is the asynchronous entry point to Check, should only be called by the web server. Use
// CheckDriver directly for synchronous run.
// testChan is a pair of channels for coordinating generations in tests.
// testChan[0] is a channel signalled when when a generation is complete
// testChan[1] is a channel signalled when Check should continue with the next generation.
func (verifier *Verifier) Check(ctx context.Context, filter bson.D) {
	go func() {
		err := verifier.CheckDriver(ctx, filter)
		if err != nil {
			verifier.logger.Fatal().
				Int("generation", verifier.generation).
				Err(err).
				Msg("Fatal error.")
		}
	}()
	verifier.MaybeStartPeriodicHeapProfileCollection(ctx)
}

func (verifier *Verifier) CheckWorker(ctxIn context.Context) error {
	generation := verifier.generation

	verifier.logger.Debug().
		Int("generation", generation).
		Int("workersCount", verifier.numWorkers).
		Msg("Starting verification worker threads.")

	// Since we do a progress report right at the start we don’t need
	// this to go in non-debug output.
	startLabel := fmt.Sprintf("Starting check generation %d", generation)
	verifier.logger.Debug().Msg(startLabel)

	genStartReport := startReport()
	genStartReport.WriteString(startLabel + "\n\n")
	genStartReport.WriteString("Gathering collection metadata …\n")

	verifier.writeStringBuilder(genStartReport)

	cancelableCtx, canceler := contextplus.WithCancelCause(ctxIn)
	eg, ctx := contextplus.ErrGroup(cancelableCtx)

	// If the change reader fails, everything should stop.
	eg.Go(func() error {
		select {
		case <-verifier.changeHandlingErr.Ready():
			return errors.Wrap(
				verifier.changeHandlingErr.Get(),
				verifier.dstChangeReader.String(),
			)
		case <-ctx.Done():
			return nil
		}
	})

	// Start the worker threads.
	for i := 0; i < verifier.numWorkers; i++ {
		eg.Go(func() error {
			return errors.Wrapf(
				verifier.work(ctx, i),
				"worker %d failed",
				i,
			)
		})
		time.Sleep(10 * time.Millisecond)
	}

	waitForTaskCreation := 0

	var finishedAllTasks bool

	inProgressDone := make(chan struct{})
	go func() {
		defer close(inProgressDone)

		delay := 30 * time.Second

		for {
			if err := timer.SleepCause(cancelableCtx, delay); err != nil {
				return
			}

			verifier.PrintVerificationSummary(cancelableCtx, GenerationInProgress)
		}
	}()

	eg.Go(func() error {
		for {
			verificationStatus, err := verifier.GetVerificationStatus(ctx)
			if err != nil {
				return errors.Wrapf(
					err,
					"failed to retrieve status of generation %d's tasks",
					generation,
				)
			}

			verifier.logger.Debug().
				Any("taskCountsByStatus", verificationStatus).
				Send()

			// The generation continues as long as >=1 task for this generation is
			// “added” or “pending”.
			if verificationStatus.AddedTasks > 0 || verificationStatus.ProcessingTasks > 0 {
				waitForTaskCreation++

				time.Sleep(verifier.verificationStatusCheckInterval)
			} else {
				finishedAllTasks = true

				// Stop the thread that prints in-progress notifications.
				canceler(errors.Errorf("generation %d finished", generation))
				<-inProgressDone

				verifier.PrintVerificationSummary(ctxIn, GenerationComplete)

				return nil
			}
		}
	})

	err := eg.Wait()

	if finishedAllTasks && errors.Is(err, context.Canceled) {
		err = nil
	}

	if err == nil {
		verifier.logger.Debug().
			Int("generation", generation).
			Msg("Check finished.")
	}

	return errors.Wrapf(
		err,
		"check generation %d failed",
		generation,
	)
}

func (verifier *Verifier) CheckDriver(ctx context.Context, filter bson.D, testChan ...chan struct{}) error {
	verifier.mux.Lock()
	if verifier.running {
		verifier.mux.Unlock()
		verifier.logger.Info().Msg("Verifier already checking the collections")
		return nil
	}
	verifier.running = true
	verifier.globalFilter = filter

	defer func() {
		verifier.mux.Lock()
		verifier.running = false
		verifier.mux.Unlock()
	}()
	var err error
	if verifier.startClean {
		verifier.logger.Info().Msg("Dropping old verifier metadata")
		err = verifier.verificationDatabase().Drop(ctx)
		if err != nil {
			verifier.mux.Unlock()
			return errors.Wrap(err, "dropping metadata")
		}
	} else {
		genOpt, err := verifier.readGeneration(ctx)
		if err != nil {
			verifier.mux.Unlock()
			return errors.Wrap(err, "reading generation from metadata")
		}

		if gen, has := genOpt.Get(); has {
			verifier.generation = gen
			verifier.logger.Info().
				Int("generation", verifier.generation).
				Msg("Resuming in-progress verification.")
		} else {
			verifier.logger.Info().Msg("Starting new verification.")
		}
	}

	verifier.logger.Info().Msg("Starting change readers.")

	// Now that we’ve initialized verifier.generation we can
	// start the change readers.
	err = verifier.initializeChangeReaders()
	verifier.mux.Unlock()

	if err != nil {
		return err
	}

	err = retry.New().WithCallback(
		func(ctx context.Context, _ *retry.FuncInfo) error {
			err = verifier.AddMetaIndexes(ctx)
			if err != nil {
				return errors.Wrap(err, "adding metadata indexes")
			}

			err = verifier.doInMetaTransaction(
				ctx,
				func(ctx context.Context, sCtx context.Context) error {
					return verifier.ResetInProgressTasks(sCtx)
				},
			)
			if err != nil {
				return errors.Wrap(err, "failed to reset any in-progress tasks")
			}

			return nil
		},
		"setting up verifier metadata",
	).Run(ctx, verifier.logger)

	if err != nil {
		return err
	}

	verifier.logger.Debug().Msg("Starting Check")

	verifier.phase = Check
	defer func() {
		verifier.phase = Idle
	}()

<<<<<<< HEAD
	changeReaderGroup, groupCtx := contextplus.ErrGroup(ctx)
	for _, changeReader := range mslices.Of(verifier.srcChangeReader, verifier.dstChangeReader) {
		if changeReader.isRunning() {
			verifier.logger.Debug().Msgf("Check: %s already running.", changeReader)
		} else {
			verifier.logger.Debug().Msgf("%s not running; starting change reader", changeReader)

			err = changeReader.start(groupCtx, changeReaderGroup)
			if err != nil {
				return errors.Wrapf(err, "failed to start %s", changeReader)
			}
			changeReaderGroup.Go(func() error {
				defer fmt.Printf("----- %s persistor finished\n", changeReader.String())
				return verifier.RunChangeEventPersistor(groupCtx, changeReader)
			})
		}
=======
	if err := verifier.startChangeHandling(ctx); err != nil {
		return err
>>>>>>> 474ae718
	}

	// Log the verification status when initially booting up so it's easy to see the current state
	verificationStatus, err := verifier.GetVerificationStatus(ctx)
	if err != nil {
		return errors.Wrapf(
			err,
			"failed to retrieve verification status",
		)
	} else {
		verifier.logger.Debug().
			Any("status", verificationStatus).
			Msg("Initial verification phase.")
	}

	err = verifier.CreateInitialTasksIfNeeded(ctx)
	if err != nil {
		return err
	}
	// Now enter the multi-generational steady check state
	for {
		verifier.mux.Lock()
		err = retry.New().WithCallback(
			func(ctx context.Context, _ *retry.FuncInfo) error {
				return verifier.persistGenerationWhileLocked(ctx)
			},
			"persisting generation (%d)",
			verifier.generation,
		).Run(ctx, verifier.logger)
		if err != nil {
			verifier.mux.Unlock()
			return errors.Wrapf(err, "failed to persist generation (%d)", verifier.generation)
		}
		verifier.mux.Unlock()

		verifier.generationStartTime = time.Now()
		verifier.srcEventRecorder.Reset()
		verifier.dstEventRecorder.Reset()

		err := verifier.CheckWorker(ctx)
		if err != nil {
			return err
		}
		// we will only coordinate when the number of channels is exactly 2.
		// * Channel 0 informs the test of a generation bounary.
		// * Block until the test (via channel 1) tells us to do the
		//   next generation.
		if len(testChan) == 2 {

			verifier.logger.Debug().
				Msg("Telling test about generation boundary.")
			testChan[0] <- struct{}{}

			verifier.logger.Debug().
				Msg("Awaiting test's signal to continue.")
			<-testChan[1]

			verifier.logger.Debug().
				Msg("Received test's signal. Continuing.")
		}
		time.Sleep(verifier.generationPauseDelay)
		verifier.mux.Lock()
		if verifier.lastGeneration {
			verifier.mux.Unlock()

			verifier.logger.Debug().
				Int("generation", verifier.generation).
				Msg("Final generation done.")

			return nil
		}
		// TODO: wait here until writesOff is hit or enough time has passed, so we don't spin
		// doing empty rechecks.

		// possible issue: turning the writes off at the exact same time a new iteration starts
		// will result in an extra iteration. The odds of this are lower and the user should be
		// paying attention. Also, this should not matter too much because any failures will be
		// caught again on the next iteration.
		if verifier.writesOff {
			verifier.logger.Debug().
				Msg("Waiting for change handling to finish.")

			// It's necessary to wait for the change reader to finish before incrementing the
			// generation number, or the last changes will not be checked.
			verifier.mux.Unlock()

			select {
			case <-ctx.Done():
				return ctx.Err()
			case <-verifier.changeHandlingErr.Ready():
				err := verifier.changeHandlingErr.Get()
				if err != nil {
					return errors.Wrap(err, "handling change events")
				}

				verifier.logger.Debug().
					Msg("Change handling finished.")
			}

			verifier.mux.Lock()
			verifier.lastGeneration = true
		}

		// Increment the in-memory generation so that the change readers will
		// mark rechecks for the next generation. For example, if we just
		// finished generation 2, the change readers need to mark generation 3
		// on enqueued rechecks. Meanwhile, generaiton 3’s recheck tasks will
		// derive from rechecks enqueued during generation 2.
		verifier.generation++
		verifier.phase = Recheck
		verifier.mux.Unlock()

		// Generation of recheck tasks can partial-fail. The following will
		// cause a full redo in that case, which is inefficient but simple.
		// Such failures seem unlikely anyhow.
		err = retry.New().WithCallback(
			func(ctx context.Context, _ *retry.FuncInfo) error {
				return verifier.GenerateRecheckTasks(ctx)
			},
			"generating recheck tasks",
		).Run(ctx, verifier.logger)
		if err != nil {
			return err
		}

		err = verifier.DropCurrentGenRecheckQueue(ctx)
		if err != nil {
			verifier.logger.Warn().
				Err(err).
				Msg("Failed to clear out old recheck docs. (This is probably unimportant.)")
		}
	}
}

// startChangeHandling starts the goroutines that read changes
// from the source & destination and that persist those changes
// to the metadata.
//
// As part of this, it sets the change readers’ start timestamps.
// (It blocks until those are set.)
func (verifier *Verifier) startChangeHandling(ctx context.Context) error {
	changeReaderGroup, groupCtx := contextplus.ErrGroup(ctx)
	for _, changeReader := range mslices.Of(verifier.srcChangeReader, verifier.dstChangeReader) {
		if changeReader.isRunning() {
			verifier.logger.Debug().Msgf("Check: %s already running.", changeReader)
		} else {
			verifier.logger.Debug().Msgf("%s not running; starting change reader", changeReader)

			err := changeReader.start(groupCtx, changeReaderGroup)
			if err != nil {
				return errors.Wrapf(err, "failed to start %s", changeReader)
			}
			changeReaderGroup.Go(func() error {
				return verifier.RunChangeEventPersistor(groupCtx, changeReader)
			})
		}
	}

	changeHandlingErr := verifier.changeHandlingErr
	go func() {
		changeHandlingErr.Set(changeReaderGroup.Wait())
	}()

	return nil
}

func (verifier *Verifier) setupAllNamespaceList(ctx context.Context) error {
	// We want to check all user collections on both source and dest.
	srcNamespaces, err := ListAllUserNamespaces(ctx, verifier.logger, verifier.srcClient, verifier.metaDBName)
	if err != nil {
		return errors.Wrap(err, "failed to list source collections")
	}

	dstNamespaces, err := ListAllUserNamespaces(ctx, verifier.logger, verifier.dstClient, verifier.metaDBName)
	if err != nil {
		return errors.Wrap(err, "failed to list destination collections")
	}

	srcMap := map[string]bool{}
	for _, ns := range srcNamespaces {
		srcMap[ns] = true
	}
	for _, ns := range dstNamespaces {
		if !srcMap[ns] {
			srcNamespaces = append(srcNamespaces, ns)
		}
	}
	verifier.logger.Debug().
		Strs("srcNamespaces", srcNamespaces).
		Msg("Namespaces to verify.")

	// In verifyAll mode, we do not support collection renames, so src and dest lists are the same.
	verifier.srcNamespaces = srcNamespaces
	verifier.dstNamespaces = srcNamespaces
	return nil
}

func (verifier *Verifier) CreateInitialTasksIfNeeded(ctx context.Context) error {
	// If we don't know the src namespaces, we're definitely not the primary task.
	if !verifier.verifyAll {
		if len(verifier.srcNamespaces) == 0 {
			return nil
		}
		if len(verifier.dstNamespaces) == 0 {
			verifier.dstNamespaces = verifier.srcNamespaces
		}
		if len(verifier.srcNamespaces) != len(verifier.dstNamespaces) {
			return errors.Errorf(
				"source has %d namespace(s), but destination has %d (they must match)",
				len(verifier.srcNamespaces),
				len(verifier.dstNamespaces),
			)
		}
	}
	isPrimary, err := verifier.CreatePrimaryTaskIfNeeded(ctx)
	if err != nil {
		return errors.Wrap(err, "creating primary task")
	}
	if !isPrimary {
		verifier.logger.Info().Msg("Primary task already existed; skipping setup")
		return nil
	}
	if verifier.verifyAll {
		err := verifier.setupAllNamespaceList(ctx)
		if err != nil {
			return errors.Wrap(err, "creating namespace list")
		}
	}
	for _, src := range verifier.srcNamespaces {
		_, err := verifier.InsertCollectionVerificationTask(ctx, src)
		if err != nil {
			return errors.Wrapf(
				err,
				"failed to insert collection verification task for namespace %#q",
				src,
			)
		}
	}

	verifier.gen0PendingCollectionTasks.Store(int32(len(verifier.srcNamespaces)))

	err = verifier.UpdatePrimaryTaskComplete(ctx)
	if err != nil {
		return err
	}
	return nil
}

func FetchFailedAndIncompleteTasks(
	ctx context.Context,
	logger *logger.Logger,
	coll *mongo.Collection,
	taskType verificationTaskType,
	generation int,
) ([]VerificationTask, []VerificationTask, error) {
	var FailedTasks, allTasks, IncompleteTasks []VerificationTask

	err := retry.New().WithCallback(
		func(ctx context.Context, _ *retry.FuncInfo) error {
			cur, err := coll.Find(ctx, bson.D{
				bson.E{Key: "type", Value: taskType},
				bson.E{Key: "generation", Value: generation},
			})
			if err != nil {
				return err
			}

			err = cur.All(ctx, &allTasks)
			if err != nil {
				return err
			}
			for _, t := range allTasks {
				if failedStatuses.Contains(t.Status) {
					FailedTasks = append(FailedTasks, t)
				} else if t.Status != verificationTaskCompleted {
					IncompleteTasks = append(IncompleteTasks, t)
				}
			}

			return nil
		},
		"fetching generation %d's failed & incomplete tasks",
		generation,
	).Run(ctx, logger)

	return FailedTasks, IncompleteTasks, err
}

// work is the logic for an individual worker thread.
func (verifier *Verifier) work(ctx context.Context, workerNum int) error {
	verifier.logger.Debug().
		Int("workerNum", workerNum).
		Msg("Worker started.")

	defer verifier.logger.Debug().
		Int("workerNum", workerNum).
		Msg("Worker finished.")

	for {
		startedFind := time.Now()

		taskOpt, err := verifier.FindNextVerifyTaskAndUpdate(ctx)
		if err != nil {
			return errors.Wrap(
				err,
				"failed to seek next task",
			)
		}

		elapsed := time.Since(startedFind)
		if elapsed > findTaskTimeWarnThreshold {
			verifier.logger.Warn().
				Int("workerNum", workerNum).
				Stringer("elapsed", elapsed).
				Msg("This worker just queried for the next available task. That query took longer than expected. The metadata database may be under excess load.")
		}

		task, gotTask := taskOpt.Get()
		if !gotTask {
			duration := verifier.workerSleepDelay

			if duration > 0 {
				time.Sleep(duration)
			}

			continue
		}

		verifier.workerTracker.Set(workerNum, task)

		switch task.Type {
		case verificationTaskVerifyCollection:
			err := verifier.ProcessCollectionVerificationTask(ctx, workerNum, &task)
			verifier.workerTracker.Unset(workerNum)

			if err != nil {
				return err
			}
			if task.Generation == 0 {
				newVal := verifier.gen0PendingCollectionTasks.Add(-1)
				if newVal == 0 {
					verifier.PrintVerificationSummary(ctx, Gen0MetadataAnalysisComplete)
				}
			}
		case verificationTaskVerifyDocuments:
			err := verifier.ProcessVerifyTask(ctx, workerNum, &task)
			verifier.workerTracker.Unset(workerNum)

			if err != nil {
				return err
			}
		default:
			panic("Unknown verification task type: " + task.Type)
		}
	}
}

func (v *Verifier) initializeChangeReaders() error {
	warnAboutOplog := func(cluster whichCluster) {
		v.logger.Warn().
			Str("cluster", string(cluster)).
			Msg("Reading writes via oplog tailing. This feature is experimental.")
	}

	switch v.srcChangeReaderMethod {
	case ChangeReaderOptOplog:
		warnAboutOplog(src)

		v.srcChangeReader = v.newOplogReader(
			v.srcNamespaces,
			src,
			v.srcClient,
			*v.srcClusterInfo,
		)
	case ChangeReaderOptChangeStream:
		v.srcChangeReader = v.newChangeStreamReader(
			v.srcNamespaces,
			src,
			v.srcClient,
			*v.srcClusterInfo,
		)
	default:
		return fmt.Errorf("bad source change reader: %#q", v.srcChangeReaderMethod)
	}

	switch v.dstChangeReaderMethod {
	case ChangeReaderOptOplog:
		warnAboutOplog(dst)

		v.dstChangeReader = v.newOplogReader(
			v.dstNamespaces,
			dst,
			v.dstClient,
			*v.dstClusterInfo,
		)
	case ChangeReaderOptChangeStream:
		v.dstChangeReader = v.newChangeStreamReader(
			v.dstNamespaces,
			dst,
			v.dstClient,
			*v.dstClusterInfo,
		)
	default:
		return fmt.Errorf("bad destination change reader: %#q", v.srcChangeReaderMethod)
	}

	return nil
}<|MERGE_RESOLUTION|>--- conflicted
+++ resolved
@@ -260,27 +260,8 @@
 		verifier.phase = Idle
 	}()
 
-<<<<<<< HEAD
-	changeReaderGroup, groupCtx := contextplus.ErrGroup(ctx)
-	for _, changeReader := range mslices.Of(verifier.srcChangeReader, verifier.dstChangeReader) {
-		if changeReader.isRunning() {
-			verifier.logger.Debug().Msgf("Check: %s already running.", changeReader)
-		} else {
-			verifier.logger.Debug().Msgf("%s not running; starting change reader", changeReader)
-
-			err = changeReader.start(groupCtx, changeReaderGroup)
-			if err != nil {
-				return errors.Wrapf(err, "failed to start %s", changeReader)
-			}
-			changeReaderGroup.Go(func() error {
-				defer fmt.Printf("----- %s persistor finished\n", changeReader.String())
-				return verifier.RunChangeEventPersistor(groupCtx, changeReader)
-			})
-		}
-=======
 	if err := verifier.startChangeHandling(ctx); err != nil {
 		return err
->>>>>>> 474ae718
 	}
 
 	// Log the verification status when initially booting up so it's easy to see the current state
