// Copyright 2009,2010 The Go Authors. All rights reserved.
// Use of this source code is governed by a BSD-style
// license that can be found in the LICENSE file.

// Darwin system calls.
// This file is compiled as ordinary Go code,
// but it is also input to mksyscall,
// which parses the //sys lines and generates system call stubs.
// Note that sometimes we use a lowercase //sys name and wrap
// it in our own nicer implementation, either here or in
// syscall_bsd.go or syscall_unix.go.

package unix

import (
	"fmt"
	"syscall"
	"unsafe"
)

//sys	closedir(dir uintptr) (err error)
//sys	readdir_r(dir uintptr, entry *Dirent, result **Dirent) (res Errno)

func fdopendir(fd int) (dir uintptr, err error) {
	r0, _, e1 := syscall_syscallPtr(libc_fdopendir_trampoline_addr, uintptr(fd), 0, 0)
	dir = uintptr(r0)
	if e1 != 0 {
		err = errnoErr(e1)
	}
	return
}

var libc_fdopendir_trampoline_addr uintptr

//go:cgo_import_dynamic libc_fdopendir fdopendir "/usr/lib/libSystem.B.dylib"

func Getdirentries(fd int, buf []byte, basep *uintptr) (n int, err error) {
	// Simulate Getdirentries using fdopendir/readdir_r/closedir.
	// We store the number of entries to skip in the seek
	// offset of fd. See issue #31368.
	// It's not the full required semantics, but should handle the case
	// of calling Getdirentries or ReadDirent repeatedly.
	// It won't handle assigning the results of lseek to *basep, or handle
	// the directory being edited underfoot.
	skip, err := Seek(fd, 0, 1 /* SEEK_CUR */)
	if err != nil {
		return 0, err
	}

	// We need to duplicate the incoming file descriptor
	// because the caller expects to retain control of it, but
	// fdopendir expects to take control of its argument.
	// Just Dup'ing the file descriptor is not enough, as the
	// result shares underlying state. Use Openat to make a really
	// new file descriptor referring to the same directory.
	fd2, err := Openat(fd, ".", O_RDONLY, 0)
	if err != nil {
		return 0, err
	}
	d, err := fdopendir(fd2)
	if err != nil {
		Close(fd2)
		return 0, err
	}
	defer closedir(d)

	var cnt int64
	for {
		var entry Dirent
		var entryp *Dirent
		e := readdir_r(d, &entry, &entryp)
		if e != 0 {
			return n, errnoErr(e)
		}
		if entryp == nil {
			break
		}
		if skip > 0 {
			skip--
			cnt++
			continue
		}

		reclen := int(entry.Reclen)
		if reclen > len(buf) {
			// Not enough room. Return for now.
			// The counter will let us know where we should start up again.
			// Note: this strategy for suspending in the middle and
			// restarting is O(n^2) in the length of the directory. Oh well.
			break
		}

		// Copy entry into return buffer.
		s := unsafe.Slice((*byte)(unsafe.Pointer(&entry)), reclen)
		copy(buf, s)

		buf = buf[reclen:]
		n += reclen
		cnt++
	}
	// Set the seek offset of the input fd to record
	// how many files we've already returned.
	_, err = Seek(fd, cnt, 0 /* SEEK_SET */)
	if err != nil {
		return n, err
	}

	return n, nil
}

// SockaddrDatalink implements the Sockaddr interface for AF_LINK type sockets.
type SockaddrDatalink struct {
	Len    uint8
	Family uint8
	Index  uint16
	Type   uint8
	Nlen   uint8
	Alen   uint8
	Slen   uint8
	Data   [12]int8
	raw    RawSockaddrDatalink
}

// SockaddrCtl implements the Sockaddr interface for AF_SYSTEM type sockets.
type SockaddrCtl struct {
	ID   uint32
	Unit uint32
	raw  RawSockaddrCtl
}

func (sa *SockaddrCtl) sockaddr() (unsafe.Pointer, _Socklen, error) {
	sa.raw.Sc_len = SizeofSockaddrCtl
	sa.raw.Sc_family = AF_SYSTEM
	sa.raw.Ss_sysaddr = AF_SYS_CONTROL
	sa.raw.Sc_id = sa.ID
	sa.raw.Sc_unit = sa.Unit
	return unsafe.Pointer(&sa.raw), SizeofSockaddrCtl, nil
}

// SockaddrVM implements the Sockaddr interface for AF_VSOCK type sockets.
// SockaddrVM provides access to Darwin VM sockets: a mechanism that enables
// bidirectional communication between a hypervisor and its guest virtual
// machines.
type SockaddrVM struct {
	// CID and Port specify a context ID and port address for a VM socket.
	// Guests have a unique CID, and hosts may have a well-known CID of:
	//  - VMADDR_CID_HYPERVISOR: refers to the hypervisor process.
	//  - VMADDR_CID_LOCAL: refers to local communication (loopback).
	//  - VMADDR_CID_HOST: refers to other processes on the host.
	CID  uint32
	Port uint32
	raw  RawSockaddrVM
}

func (sa *SockaddrVM) sockaddr() (unsafe.Pointer, _Socklen, error) {
	sa.raw.Len = SizeofSockaddrVM
	sa.raw.Family = AF_VSOCK
	sa.raw.Port = sa.Port
	sa.raw.Cid = sa.CID

	return unsafe.Pointer(&sa.raw), SizeofSockaddrVM, nil
}

func anyToSockaddrGOOS(fd int, rsa *RawSockaddrAny) (Sockaddr, error) {
	switch rsa.Addr.Family {
	case AF_SYSTEM:
		pp := (*RawSockaddrCtl)(unsafe.Pointer(rsa))
		if pp.Ss_sysaddr == AF_SYS_CONTROL {
			sa := new(SockaddrCtl)
			sa.ID = pp.Sc_id
			sa.Unit = pp.Sc_unit
			return sa, nil
		}
	case AF_VSOCK:
		pp := (*RawSockaddrVM)(unsafe.Pointer(rsa))
		sa := &SockaddrVM{
			CID:  pp.Cid,
			Port: pp.Port,
		}
		return sa, nil
	}
	return nil, EAFNOSUPPORT
}

// Some external packages rely on SYS___SYSCTL being defined to implement their
// own sysctl wrappers. Provide it here, even though direct syscalls are no
// longer supported on darwin.
const SYS___SYSCTL = SYS_SYSCTL

// Translate "kern.hostname" to []_C_int{0,1,2,3}.
func nametomib(name string) (mib []_C_int, err error) {
	const siz = unsafe.Sizeof(mib[0])

	// NOTE(rsc): It seems strange to set the buffer to have
	// size CTL_MAXNAME+2 but use only CTL_MAXNAME
	// as the size. I don't know why the +2 is here, but the
	// kernel uses +2 for its own implementation of this function.
	// I am scared that if we don't include the +2 here, the kernel
	// will silently write 2 words farther than we specify
	// and we'll get memory corruption.
	var buf [CTL_MAXNAME + 2]_C_int
	n := uintptr(CTL_MAXNAME) * siz

	p := (*byte)(unsafe.Pointer(&buf[0]))
	bytes, err := ByteSliceFromString(name)
	if err != nil {
		return nil, err
	}

	// Magic sysctl: "setting" 0.3 to a string name
	// lets you read back the array of integers form.
	if err = sysctl([]_C_int{0, 3}, p, &n, &bytes[0], uintptr(len(name))); err != nil {
		return nil, err
	}
	return buf[0 : n/siz], nil
}

func direntIno(buf []byte) (uint64, bool) {
	return readInt(buf, unsafe.Offsetof(Dirent{}.Ino), unsafe.Sizeof(Dirent{}.Ino))
}

func direntReclen(buf []byte) (uint64, bool) {
	return readInt(buf, unsafe.Offsetof(Dirent{}.Reclen), unsafe.Sizeof(Dirent{}.Reclen))
}

func direntNamlen(buf []byte) (uint64, bool) {
	return readInt(buf, unsafe.Offsetof(Dirent{}.Namlen), unsafe.Sizeof(Dirent{}.Namlen))
}

func PtraceAttach(pid int) (err error) { return ptrace(PT_ATTACH, pid, 0, 0) }
func PtraceDetach(pid int) (err error) { return ptrace(PT_DETACH, pid, 0, 0) }
func PtraceDenyAttach() (err error)    { return ptrace(PT_DENY_ATTACH, 0, 0, 0) }

//sysnb	pipe(p *[2]int32) (err error)

func Pipe(p []int) (err error) {
	if len(p) != 2 {
		return EINVAL
	}
	var x [2]int32
	err = pipe(&x)
	if err == nil {
		p[0] = int(x[0])
		p[1] = int(x[1])
	}
	return
}

func Getfsstat(buf []Statfs_t, flags int) (n int, err error) {
	var _p0 unsafe.Pointer
	var bufsize uintptr
	if len(buf) > 0 {
		_p0 = unsafe.Pointer(&buf[0])
		bufsize = unsafe.Sizeof(Statfs_t{}) * uintptr(len(buf))
	}
	return getfsstat(_p0, bufsize, flags)
}

func xattrPointer(dest []byte) *byte {
	// It's only when dest is set to NULL that the OS X implementations of
	// getxattr() and listxattr() return the current sizes of the named attributes.
	// An empty byte array is not sufficient. To maintain the same behaviour as the
	// linux implementation, we wrap around the system calls and pass in NULL when
	// dest is empty.
	var destp *byte
	if len(dest) > 0 {
		destp = &dest[0]
	}
	return destp
}

//sys	getxattr(path string, attr string, dest *byte, size int, position uint32, options int) (sz int, err error)

func Getxattr(path string, attr string, dest []byte) (sz int, err error) {
	return getxattr(path, attr, xattrPointer(dest), len(dest), 0, 0)
}

func Lgetxattr(link string, attr string, dest []byte) (sz int, err error) {
	return getxattr(link, attr, xattrPointer(dest), len(dest), 0, XATTR_NOFOLLOW)
}

//sys	fgetxattr(fd int, attr string, dest *byte, size int, position uint32, options int) (sz int, err error)

func Fgetxattr(fd int, attr string, dest []byte) (sz int, err error) {
	return fgetxattr(fd, attr, xattrPointer(dest), len(dest), 0, 0)
}

//sys	setxattr(path string, attr string, data *byte, size int, position uint32, options int) (err error)

func Setxattr(path string, attr string, data []byte, flags int) (err error) {
	// The parameters for the OS X implementation vary slightly compared to the
	// linux system call, specifically the position parameter:
	//
	//  linux:
	//      int setxattr(
	//          const char *path,
	//          const char *name,
	//          const void *value,
	//          size_t size,
	//          int flags
	//      );
	//
	//  darwin:
	//      int setxattr(
	//          const char *path,
	//          const char *name,
	//          void *value,
	//          size_t size,
	//          u_int32_t position,
	//          int options
	//      );
	//
	// position specifies the offset within the extended attribute. In the
	// current implementation, only the resource fork extended attribute makes
	// use of this argument. For all others, position is reserved. We simply
	// default to setting it to zero.
	return setxattr(path, attr, xattrPointer(data), len(data), 0, flags)
}

func Lsetxattr(link string, attr string, data []byte, flags int) (err error) {
	return setxattr(link, attr, xattrPointer(data), len(data), 0, flags|XATTR_NOFOLLOW)
}

//sys	fsetxattr(fd int, attr string, data *byte, size int, position uint32, options int) (err error)

func Fsetxattr(fd int, attr string, data []byte, flags int) (err error) {
	return fsetxattr(fd, attr, xattrPointer(data), len(data), 0, 0)
}

//sys	removexattr(path string, attr string, options int) (err error)

func Removexattr(path string, attr string) (err error) {
	// We wrap around and explicitly zero out the options provided to the OS X
	// implementation of removexattr, we do so for interoperability with the
	// linux variant.
	return removexattr(path, attr, 0)
}

func Lremovexattr(link string, attr string) (err error) {
	return removexattr(link, attr, XATTR_NOFOLLOW)
}

//sys	fremovexattr(fd int, attr string, options int) (err error)

func Fremovexattr(fd int, attr string) (err error) {
	return fremovexattr(fd, attr, 0)
}

//sys	listxattr(path string, dest *byte, size int, options int) (sz int, err error)

func Listxattr(path string, dest []byte) (sz int, err error) {
	return listxattr(path, xattrPointer(dest), len(dest), 0)
}

func Llistxattr(link string, dest []byte) (sz int, err error) {
	return listxattr(link, xattrPointer(dest), len(dest), XATTR_NOFOLLOW)
}

//sys	flistxattr(fd int, dest *byte, size int, options int) (sz int, err error)

func Flistxattr(fd int, dest []byte) (sz int, err error) {
	return flistxattr(fd, xattrPointer(dest), len(dest), 0)
}

//sys	utimensat(dirfd int, path string, times *[2]Timespec, flags int) (err error)

/*
 * Wrapped
 */

//sys	fcntl(fd int, cmd int, arg int) (val int, err error)

//sys	kill(pid int, signum int, posix int) (err error)

func Kill(pid int, signum syscall.Signal) (err error) { return kill(pid, int(signum), 1) }

//sys	ioctl(fd int, req uint, arg uintptr) (err error)
//sys	ioctlPtr(fd int, req uint, arg unsafe.Pointer) (err error) = SYS_IOCTL

func IoctlCtlInfo(fd int, ctlInfo *CtlInfo) error {
	return ioctlPtr(fd, CTLIOCGINFO, unsafe.Pointer(ctlInfo))
}

// IfreqMTU is struct ifreq used to get or set a network device's MTU.
type IfreqMTU struct {
	Name [IFNAMSIZ]byte
	MTU  int32
}

// IoctlGetIfreqMTU performs the SIOCGIFMTU ioctl operation on fd to get the MTU
// of the network device specified by ifname.
func IoctlGetIfreqMTU(fd int, ifname string) (*IfreqMTU, error) {
	var ifreq IfreqMTU
	copy(ifreq.Name[:], ifname)
	err := ioctlPtr(fd, SIOCGIFMTU, unsafe.Pointer(&ifreq))
	return &ifreq, err
}

// IoctlSetIfreqMTU performs the SIOCSIFMTU ioctl operation on fd to set the MTU
// of the network device specified by ifreq.Name.
func IoctlSetIfreqMTU(fd int, ifreq *IfreqMTU) error {
	return ioctlPtr(fd, SIOCSIFMTU, unsafe.Pointer(ifreq))
}

//sys	renamexNp(from string, to string, flag uint32) (err error)

func RenamexNp(from string, to string, flag uint32) (err error) {
	return renamexNp(from, to, flag)
}

//sys	renameatxNp(fromfd int, from string, tofd int, to string, flag uint32) (err error)

func RenameatxNp(fromfd int, from string, tofd int, to string, flag uint32) (err error) {
	return renameatxNp(fromfd, from, tofd, to, flag)
}

//sys	sysctl(mib []_C_int, old *byte, oldlen *uintptr, new *byte, newlen uintptr) (err error) = SYS_SYSCTL

func Uname(uname *Utsname) error {
	mib := []_C_int{CTL_KERN, KERN_OSTYPE}
	n := unsafe.Sizeof(uname.Sysname)
	if err := sysctl(mib, &uname.Sysname[0], &n, nil, 0); err != nil {
		return err
	}

	mib = []_C_int{CTL_KERN, KERN_HOSTNAME}
	n = unsafe.Sizeof(uname.Nodename)
	if err := sysctl(mib, &uname.Nodename[0], &n, nil, 0); err != nil {
		return err
	}

	mib = []_C_int{CTL_KERN, KERN_OSRELEASE}
	n = unsafe.Sizeof(uname.Release)
	if err := sysctl(mib, &uname.Release[0], &n, nil, 0); err != nil {
		return err
	}

	mib = []_C_int{CTL_KERN, KERN_VERSION}
	n = unsafe.Sizeof(uname.Version)
	if err := sysctl(mib, &uname.Version[0], &n, nil, 0); err != nil {
		return err
	}

	// The version might have newlines or tabs in it, convert them to
	// spaces.
	for i, b := range uname.Version {
		if b == '\n' || b == '\t' {
			if i == len(uname.Version)-1 {
				uname.Version[i] = 0
			} else {
				uname.Version[i] = ' '
			}
		}
	}

	mib = []_C_int{CTL_HW, HW_MACHINE}
	n = unsafe.Sizeof(uname.Machine)
	if err := sysctl(mib, &uname.Machine[0], &n, nil, 0); err != nil {
		return err
	}

	return nil
}

func Sendfile(outfd int, infd int, offset *int64, count int) (written int, err error) {
	if raceenabled {
		raceReleaseMerge(unsafe.Pointer(&ioSync))
	}
	var length = int64(count)
	err = sendfile(infd, outfd, *offset, &length, nil, 0)
	written = int(length)
	return
}

func GetsockoptIPMreqn(fd, level, opt int) (*IPMreqn, error) {
	var value IPMreqn
	vallen := _Socklen(SizeofIPMreqn)
	errno := getsockopt(fd, level, opt, unsafe.Pointer(&value), &vallen)
	return &value, errno
}

func SetsockoptIPMreqn(fd, level, opt int, mreq *IPMreqn) (err error) {
	return setsockopt(fd, level, opt, unsafe.Pointer(mreq), unsafe.Sizeof(*mreq))
}

// GetsockoptXucred is a getsockopt wrapper that returns an Xucred struct.
// The usual level and opt are SOL_LOCAL and LOCAL_PEERCRED, respectively.
func GetsockoptXucred(fd, level, opt int) (*Xucred, error) {
	x := new(Xucred)
	vallen := _Socklen(SizeofXucred)
	err := getsockopt(fd, level, opt, unsafe.Pointer(x), &vallen)
	return x, err
}

func GetsockoptTCPConnectionInfo(fd, level, opt int) (*TCPConnectionInfo, error) {
	var value TCPConnectionInfo
	vallen := _Socklen(SizeofTCPConnectionInfo)
	err := getsockopt(fd, level, opt, unsafe.Pointer(&value), &vallen)
	return &value, err
}

func SysctlKinfoProc(name string, args ...int) (*KinfoProc, error) {
	mib, err := sysctlmib(name, args...)
	if err != nil {
		return nil, err
	}

	var kinfo KinfoProc
	n := uintptr(SizeofKinfoProc)
	if err := sysctl(mib, (*byte)(unsafe.Pointer(&kinfo)), &n, nil, 0); err != nil {
		return nil, err
	}
	if n != SizeofKinfoProc {
		return nil, EIO
	}
	return &kinfo, nil
}

func SysctlKinfoProcSlice(name string, args ...int) ([]KinfoProc, error) {
	mib, err := sysctlmib(name, args...)
	if err != nil {
		return nil, err
	}

	for {
		// Find size.
		n := uintptr(0)
		if err := sysctl(mib, nil, &n, nil, 0); err != nil {
			return nil, err
		}
		if n == 0 {
			return nil, nil
		}
		if n%SizeofKinfoProc != 0 {
			return nil, fmt.Errorf("sysctl() returned a size of %d, which is not a multiple of %d", n, SizeofKinfoProc)
		}

		// Read into buffer of that size.
		buf := make([]KinfoProc, n/SizeofKinfoProc)
		if err := sysctl(mib, (*byte)(unsafe.Pointer(&buf[0])), &n, nil, 0); err != nil {
			if err == ENOMEM {
				// Process table grew. Try again.
				continue
			}
			return nil, err
		}
		if n%SizeofKinfoProc != 0 {
			return nil, fmt.Errorf("sysctl() returned a size of %d, which is not a multiple of %d", n, SizeofKinfoProc)
		}

		// The actual call may return less than the original reported required
		// size so ensure we deal with that.
		return buf[:n/SizeofKinfoProc], nil
	}
}

//sys	pthread_chdir_np(path string) (err error)

func PthreadChdir(path string) (err error) {
	return pthread_chdir_np(path)
}

//sys	pthread_fchdir_np(fd int) (err error)

func PthreadFchdir(fd int) (err error) {
	return pthread_fchdir_np(fd)
}

// Connectx calls connectx(2) to initiate a connection on a socket.
//
// srcIf, srcAddr, and dstAddr are filled into a [SaEndpoints] struct and passed as the endpoints argument.
//
//   - srcIf is the optional source interface index. 0 means unspecified.
//   - srcAddr is the optional source address. nil means unspecified.
//   - dstAddr is the destination address.
//
// On success, Connectx returns the number of bytes enqueued for transmission.
func Connectx(fd int, srcIf uint32, srcAddr, dstAddr Sockaddr, associd SaeAssocID, flags uint32, iov []Iovec, connid *SaeConnID) (n uintptr, err error) {
	endpoints := SaEndpoints{
		Srcif: srcIf,
	}

	if srcAddr != nil {
		addrp, addrlen, err := srcAddr.sockaddr()
		if err != nil {
			return 0, err
		}
		endpoints.Srcaddr = (*RawSockaddr)(addrp)
		endpoints.Srcaddrlen = uint32(addrlen)
	}

	if dstAddr != nil {
		addrp, addrlen, err := dstAddr.sockaddr()
		if err != nil {
			return 0, err
		}
		endpoints.Dstaddr = (*RawSockaddr)(addrp)
		endpoints.Dstaddrlen = uint32(addrlen)
	}

	err = connectx(fd, &endpoints, associd, flags, iov, &n, connid)
	return
}

<<<<<<< HEAD
//sys	connectx(fd int, endpoints *SaEndpoints, associd SaeAssocID, flags uint32, iov []Iovec, n *uintptr, connid *SaeConnID) (err error)
=======
// sys	connectx(fd int, endpoints *SaEndpoints, associd SaeAssocID, flags uint32, iov []Iovec, n *uintptr, connid *SaeConnID) (err error)
const minIovec = 8

func Readv(fd int, iovs [][]byte) (n int, err error) {
	if !darwinKernelVersionMin(11, 0, 0) {
		return 0, ENOSYS
	}

	iovecs := make([]Iovec, 0, minIovec)
	iovecs = appendBytes(iovecs, iovs)
	n, err = readv(fd, iovecs)
	readvRacedetect(iovecs, n, err)
	return n, err
}

func Preadv(fd int, iovs [][]byte, offset int64) (n int, err error) {
	if !darwinKernelVersionMin(11, 0, 0) {
		return 0, ENOSYS
	}
	iovecs := make([]Iovec, 0, minIovec)
	iovecs = appendBytes(iovecs, iovs)
	n, err = preadv(fd, iovecs, offset)
	readvRacedetect(iovecs, n, err)
	return n, err
}

func Writev(fd int, iovs [][]byte) (n int, err error) {
	if !darwinKernelVersionMin(11, 0, 0) {
		return 0, ENOSYS
	}

	iovecs := make([]Iovec, 0, minIovec)
	iovecs = appendBytes(iovecs, iovs)
	if raceenabled {
		raceReleaseMerge(unsafe.Pointer(&ioSync))
	}
	n, err = writev(fd, iovecs)
	writevRacedetect(iovecs, n)
	return n, err
}

func Pwritev(fd int, iovs [][]byte, offset int64) (n int, err error) {
	if !darwinKernelVersionMin(11, 0, 0) {
		return 0, ENOSYS
	}

	iovecs := make([]Iovec, 0, minIovec)
	iovecs = appendBytes(iovecs, iovs)
	if raceenabled {
		raceReleaseMerge(unsafe.Pointer(&ioSync))
	}
	n, err = pwritev(fd, iovecs, offset)
	writevRacedetect(iovecs, n)
	return n, err
}

func appendBytes(vecs []Iovec, bs [][]byte) []Iovec {
	for _, b := range bs {
		var v Iovec
		v.SetLen(len(b))
		if len(b) > 0 {
			v.Base = &b[0]
		} else {
			v.Base = (*byte)(unsafe.Pointer(&_zero))
		}
		vecs = append(vecs, v)
	}
	return vecs
}

func writevRacedetect(iovecs []Iovec, n int) {
	if !raceenabled {
		return
	}
	for i := 0; n > 0 && i < len(iovecs); i++ {
		m := int(iovecs[i].Len)
		if m > n {
			m = n
		}
		n -= m
		if m > 0 {
			raceReadRange(unsafe.Pointer(iovecs[i].Base), m)
		}
	}
}

func readvRacedetect(iovecs []Iovec, n int, err error) {
	if !raceenabled {
		return
	}
	for i := 0; n > 0 && i < len(iovecs); i++ {
		m := int(iovecs[i].Len)
		if m > n {
			m = n
		}
		n -= m
		if m > 0 {
			raceWriteRange(unsafe.Pointer(iovecs[i].Base), m)
		}
	}
	if err == nil {
		raceAcquire(unsafe.Pointer(&ioSync))
	}
}

func darwinMajorMinPatch() (maj, min, patch int, err error) {
	var un Utsname
	err = Uname(&un)
	if err != nil {
		return
	}

	var mmp [3]int
	c := 0
Loop:
	for _, b := range un.Release[:] {
		switch {
		case b >= '0' && b <= '9':
			mmp[c] = 10*mmp[c] + int(b-'0')
		case b == '.':
			c++
			if c > 2 {
				return 0, 0, 0, ENOTSUP
			}
		case b == 0:
			break Loop
		default:
			return 0, 0, 0, ENOTSUP
		}
	}
	if c != 2 {
		return 0, 0, 0, ENOTSUP
	}
	return mmp[0], mmp[1], mmp[2], nil
}

func darwinKernelVersionMin(maj, min, patch int) bool {
	actualMaj, actualMin, actualPatch, err := darwinMajorMinPatch()
	if err != nil {
		return false
	}
	return actualMaj > maj || actualMaj == maj && (actualMin > min || actualMin == min && actualPatch >= patch)
}

>>>>>>> d1186a74
//sys	sendfile(infd int, outfd int, offset int64, len *int64, hdtr unsafe.Pointer, flags int) (err error)

//sys	shmat(id int, addr uintptr, flag int) (ret uintptr, err error)
//sys	shmctl(id int, cmd int, buf *SysvShmDesc) (result int, err error)
//sys	shmdt(addr uintptr) (err error)
//sys	shmget(key int, size int, flag int) (id int, err error)

/*
 * Exposed directly
 */
//sys	Access(path string, mode uint32) (err error)
//sys	Adjtime(delta *Timeval, olddelta *Timeval) (err error)
//sys	Chdir(path string) (err error)
//sys	Chflags(path string, flags int) (err error)
//sys	Chmod(path string, mode uint32) (err error)
//sys	Chown(path string, uid int, gid int) (err error)
//sys	Chroot(path string) (err error)
//sys	ClockGettime(clockid int32, time *Timespec) (err error)
//sys	Close(fd int) (err error)
//sys	Clonefile(src string, dst string, flags int) (err error)
//sys	Clonefileat(srcDirfd int, src string, dstDirfd int, dst string, flags int) (err error)
//sys	Dup(fd int) (nfd int, err error)
//sys	Dup2(from int, to int) (err error)
//sys	Exchangedata(path1 string, path2 string, options int) (err error)
//sys	Exit(code int)
//sys	Faccessat(dirfd int, path string, mode uint32, flags int) (err error)
//sys	Fchdir(fd int) (err error)
//sys	Fchflags(fd int, flags int) (err error)
//sys	Fchmod(fd int, mode uint32) (err error)
//sys	Fchmodat(dirfd int, path string, mode uint32, flags int) (err error)
//sys	Fchown(fd int, uid int, gid int) (err error)
//sys	Fchownat(dirfd int, path string, uid int, gid int, flags int) (err error)
//sys	Fclonefileat(srcDirfd int, dstDirfd int, dst string, flags int) (err error)
//sys	Flock(fd int, how int) (err error)
//sys	Fpathconf(fd int, name int) (val int, err error)
//sys	Fsync(fd int) (err error)
//sys	Ftruncate(fd int, length int64) (err error)
//sys	Getcwd(buf []byte) (n int, err error)
//sys	Getdtablesize() (size int)
//sysnb	Getegid() (egid int)
//sysnb	Geteuid() (uid int)
//sysnb	Getgid() (gid int)
//sysnb	Getpgid(pid int) (pgid int, err error)
//sysnb	Getpgrp() (pgrp int)
//sysnb	Getpid() (pid int)
//sysnb	Getppid() (ppid int)
//sys	Getpriority(which int, who int) (prio int, err error)
//sysnb	Getrlimit(which int, lim *Rlimit) (err error)
//sysnb	Getrusage(who int, rusage *Rusage) (err error)
//sysnb	Getsid(pid int) (sid int, err error)
//sysnb	Gettimeofday(tp *Timeval) (err error)
//sysnb	Getuid() (uid int)
//sysnb	Issetugid() (tainted bool)
//sys	Kqueue() (fd int, err error)
//sys	Lchown(path string, uid int, gid int) (err error)
//sys	Link(path string, link string) (err error)
//sys	Linkat(pathfd int, path string, linkfd int, link string, flags int) (err error)
//sys	Listen(s int, backlog int) (err error)
//sys	Mkdir(path string, mode uint32) (err error)
//sys	Mkdirat(dirfd int, path string, mode uint32) (err error)
//sys	Mkfifo(path string, mode uint32) (err error)
//sys	Mknod(path string, mode uint32, dev int) (err error)
//sys	Mount(fsType string, dir string, flags int, data unsafe.Pointer) (err error)
//sys	Open(path string, mode int, perm uint32) (fd int, err error)
//sys	Openat(dirfd int, path string, mode int, perm uint32) (fd int, err error)
//sys	Pathconf(path string, name int) (val int, err error)
//sys	pread(fd int, p []byte, offset int64) (n int, err error)
//sys	pwrite(fd int, p []byte, offset int64) (n int, err error)
//sys	read(fd int, p []byte) (n int, err error)
//sys	Readlink(path string, buf []byte) (n int, err error)
//sys	Readlinkat(dirfd int, path string, buf []byte) (n int, err error)
//sys	Rename(from string, to string) (err error)
//sys	Renameat(fromfd int, from string, tofd int, to string) (err error)
//sys	Revoke(path string) (err error)
//sys	Rmdir(path string) (err error)
//sys	Seek(fd int, offset int64, whence int) (newoffset int64, err error) = SYS_LSEEK
//sys	Select(nfd int, r *FdSet, w *FdSet, e *FdSet, timeout *Timeval) (n int, err error)
//sys	Setattrlist(path string, attrlist *Attrlist, attrBuf []byte, options int) (err error)
//sys	Setegid(egid int) (err error)
//sysnb	Seteuid(euid int) (err error)
//sysnb	Setgid(gid int) (err error)
//sys	Setlogin(name string) (err error)
//sysnb	Setpgid(pid int, pgid int) (err error)
//sys	Setpriority(which int, who int, prio int) (err error)
//sys	Setprivexec(flag int) (err error)
//sysnb	Setregid(rgid int, egid int) (err error)
//sysnb	Setreuid(ruid int, euid int) (err error)
//sysnb	Setsid() (pid int, err error)
//sysnb	Settimeofday(tp *Timeval) (err error)
//sysnb	Setuid(uid int) (err error)
//sys	Symlink(path string, link string) (err error)
//sys	Symlinkat(oldpath string, newdirfd int, newpath string) (err error)
//sys	Sync() (err error)
//sys	Truncate(path string, length int64) (err error)
//sys	Umask(newmask int) (oldmask int)
//sys	Undelete(path string) (err error)
//sys	Unlink(path string) (err error)
//sys	Unlinkat(dirfd int, path string, flags int) (err error)
//sys	Unmount(path string, flags int) (err error)
//sys	write(fd int, p []byte) (n int, err error)
//sys	mmap(addr uintptr, length uintptr, prot int, flag int, fd int, pos int64) (ret uintptr, err error)
//sys	munmap(addr uintptr, length uintptr) (err error)
//sys	readv(fd int, iovecs []Iovec) (n int, err error)
//sys	preadv(fd int, iovecs []Iovec, offset int64) (n int, err error)
//sys	writev(fd int, iovecs []Iovec) (n int, err error)
//sys	pwritev(fd int, iovecs []Iovec, offset int64) (n int, err error)<|MERGE_RESOLUTION|>--- conflicted
+++ resolved
@@ -602,9 +602,6 @@
 	return
 }
 
-<<<<<<< HEAD
-//sys	connectx(fd int, endpoints *SaEndpoints, associd SaeAssocID, flags uint32, iov []Iovec, n *uintptr, connid *SaeConnID) (err error)
-=======
 // sys	connectx(fd int, endpoints *SaEndpoints, associd SaeAssocID, flags uint32, iov []Iovec, n *uintptr, connid *SaeConnID) (err error)
 const minIovec = 8
 
@@ -749,7 +746,6 @@
 	return actualMaj > maj || actualMaj == maj && (actualMin > min || actualMin == min && actualPatch >= patch)
 }
 
->>>>>>> d1186a74
 //sys	sendfile(infd int, outfd int, offset int64, len *int64, hdtr unsafe.Pointer, flags int) (err error)
 
 //sys	shmat(id int, addr uintptr, flag int) (ret uintptr, err error)
